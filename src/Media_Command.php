<?php

use WP_CLI\Utils;

/**
 * Imports files as attachments, regenerates thumbnails, or lists registered image sizes.
 *
 * ## EXAMPLES
 *
 *     # Re-generate all thumbnails, without confirmation.
 *     $ wp media regenerate --yes
 *     Found 3 images to regenerate.
 *     1/3 Regenerated thumbnails for "Sydney Harbor Bridge" (ID 760).
 *     2/3 Regenerated thumbnails for "Boardwalk" (ID 757).
 *     3/3 Regenerated thumbnails for "Sunburst Over River" (ID 756).
 *     Success: Regenerated 3 of 3 images.
 *
 *     # Import a local image and set it to be the featured image for a post.
 *     $ wp media import ~/Downloads/image.png --post_id=123 --title="A downloaded picture" --featured_image
 *     Success: Imported file '/home/person/Downloads/image.png' as attachment ID 1753 and attached to post 123 as featured image.
 *
 *     # List all registered image sizes
 *     $ wp media image-size
 *     +---------------------------+-------+--------+-------+
 *     | name                      | width | height | crop  |
 *     +---------------------------+-------+--------+-------+
 *     | full                      |       |        | N/A   |
 *     | twentyfourteen-full-width | 1038  | 576    | hard  |
 *     | large                     | 1024  | 1024   | soft  |
 *     | medium_large              | 768   | 0      | soft  |
 *     | medium                    | 300   | 300    | soft  |
 *     | thumbnail                 | 150   | 150    | hard  |
 *     +---------------------------+-------+--------+-------+
 *
 * @package wp-cli
 */
class Media_Command extends WP_CLI_Command {

	/**
	 * Clear the WP object cache after this many regenerations/imports.
	 *
	 * @var integer
	 */
	const WP_CLEAR_OBJECT_CACHE_INTERVAL = 500;

	/**
	 * Regenerates thumbnails for one or more attachments.
	 *
	 * ## OPTIONS
	 *
	 * [<attachment-id>...]
	 * : One or more IDs of the attachments to regenerate.
	 *
	 * [--image_size=<image_size>]
	 * : Name of the image size to regenerate. Only thumbnails of this image size will be regenerated, thumbnails of other image sizes will not.
	 *
	 * [--skip-delete]
	 * : Skip deletion of the original thumbnails. If your thumbnails are linked from sources outside your control, it's likely best to leave them around. Defaults to false.
	 *
	 * [--only-missing]
	 * : Only generate thumbnails for images missing image sizes.
	 *
	 * [--yes]
	 * : Answer yes to the confirmation message. Confirmation only shows when no IDs passed as arguments.
	 *
	 * ## EXAMPLES
	 *
	 *     # Regenerate thumbnails for given attachment IDs.
	 *     $ wp media regenerate 123 124 125
	 *     Found 3 images to regenerate.
	 *     1/3 Regenerated thumbnails for "Vertical Image" (ID 123).
	 *     2/3 Regenerated thumbnails for "Horizontal Image" (ID 124).
	 *     3/3 Regenerated thumbnails for "Beautiful Picture" (ID 125).
	 *     Success: Regenerated 3 of 3 images.
	 *
	 *     # Regenerate all thumbnails, without confirmation.
	 *     $ wp media regenerate --yes
	 *     Found 3 images to regenerate.
	 *     1/3 Regenerated thumbnails for "Sydney Harbor Bridge" (ID 760).
	 *     2/3 Regenerated thumbnails for "Boardwalk" (ID 757).
	 *     3/3 Regenerated thumbnails for "Sunburst Over River" (ID 756).
	 *     Success: Regenerated 3 of 3 images.
	 *
	 *     # Re-generate all thumbnails that have IDs between 1000 and 2000.
	 *     $ seq 1000 2000 | xargs wp media regenerate
	 *     Found 4 images to regenerate.
	 *     1/4 Regenerated thumbnails for "Vertical Featured Image" (ID 1027).
	 *     2/4 Regenerated thumbnails for "Horizontal Featured Image" (ID 1022).
	 *     3/4 Regenerated thumbnails for "Unicorn Wallpaper" (ID 1045).
	 *     4/4 Regenerated thumbnails for "I Am Worth Loving Wallpaper" (ID 1023).
	 *     Success: Regenerated 4 of 4 images.
	 *
	 *     # Re-generate only the thumbnails of "large" image size for all images.
	 *     $ wp media regenerate --image_size=large
	 *     Do you really want to regenerate the "large" image size for all images? [y/n] y
	 *     Found 3 images to regenerate.
	 *     1/3 Regenerated "large" thumbnail for "Sydney Harbor Bridge" (ID 760).
	 *     2/3 No "large" thumbnail regeneration needed for "Boardwalk" (ID 757).
	 *     3/3 Regenerated "large" thumbnail for "Sunburst Over River" (ID 756).
	 *     Success: Regenerated 3 of 3 images.
	 */
	public function regenerate( $args, $assoc_args = array() ) {
		$assoc_args = wp_parse_args(
			$assoc_args,
			[ 'image_size' => '' ]
		);

		$image_size = $assoc_args['image_size'];
		if ( $image_size && ! in_array( $image_size, get_intermediate_image_sizes(), true ) ) {
			WP_CLI::error( sprintf( 'Unknown image size "%s".', $image_size ) );
		}

		if ( empty( $args ) ) {
			if ( $image_size ) {
				WP_CLI::confirm( sprintf( 'Do you really want to regenerate the "%s" image size for all images?', $image_size ), $assoc_args );
			} else {
				WP_CLI::confirm( 'Do you really want to regenerate all images?', $assoc_args );
			}
		}

		$skip_delete  = Utils\get_flag_value( $assoc_args, 'skip-delete' );
		$only_missing = Utils\get_flag_value( $assoc_args, 'only-missing' );
		if ( $only_missing ) {
			$skip_delete = true;
		}

		$additional_mime_types = array();

		if ( Utils\wp_version_compare( '4.7', '>=' ) ) {
			$additional_mime_types[] = 'application/pdf';
		}
<<<<<<< HEAD
=======
		$query_args = array(
			'post_type'      => 'attachment',
			'post__in'       => $args,
			'post_mime_type' => $mime_types,
			'post_status'    => 'any',
			'posts_per_page' => - 1,
			'fields'         => 'ids',
		);

		$images = new WP_Query( $query_args );
>>>>>>> 11b72e56

		$images = $this->get_images( $args, $additional_mime_types );
		$count = $images->post_count;

		if ( ! $count ) {
			WP_CLI::warning( 'No images found.' );
			return;
		}

		WP_CLI::log(
			sprintf(
				'Found %1$d %2$s to regenerate.',
				$count,
				_n( 'image', 'images', $count )
			)
		);

		if ( $image_size ) {
			$image_size_filters = $this->add_image_size_filters( $image_size );
		}

<<<<<<< HEAD
		$number = $successes = $errors = $skips = 0;
		foreach ( $images->posts as $post ) {
=======
		$number    = 0;
		$successes = 0;
		$errors    = 0;
		$skips     = 0;
		foreach ( $images->posts as $id ) {
>>>>>>> 11b72e56
			$number++;
			if ( 0 === $number % self::WP_CLEAR_OBJECT_CACHE_INTERVAL ) {
				Utils\wp_clear_object_cache();
			}
			$this->process_regeneration( $post->ID, $skip_delete, $only_missing, $image_size, $number . '/' . $count, $successes, $errors, $skips );
		}

		if ( $image_size ) {
			$this->remove_image_size_filters( $image_size_filters );
		}

		Utils\report_batch_operation_results( 'image', 'regenerate', $count, $successes, $errors, $skips );
	}

	/**
	 * Creates attachments from local files or URLs.
	 *
	 * ## OPTIONS
	 *
	 * <file>...
	 * : Path to file or files to be imported. Supports the glob(3) capabilities of the current shell.
	 *     If file is recognized as a URL (for example, with a scheme of http or ftp), the file will be
	 *     downloaded to a temp file before being sideloaded.
	 *
	 * [--post_id=<post_id>]
	 * : ID of the post to attach the imported files to.
	 *
	 * [--title=<title>]
	 * : Attachment title (post title field).
	 *
	 * [--caption=<caption>]
	 * : Caption for attachent (post excerpt field).
	 *
	 * [--alt=<alt_text>]
	 * : Alt text for image (saved as post meta).
	 *
	 * [--desc=<description>]
	 * : "Description" field (post content) of attachment post.
	 *
	 * [--skip-copy]
	 * : If set, media files (local only) are imported to the library but not moved on disk.
	 *
	 * [--preserve-filetime]
	 * : Use the file modified time as the post published & modified dates.
	 * Remote files will always use the current time.
	 *
	 * [--featured_image]
	 * : If set, set the imported image as the Featured Image of the post its attached to.
	 *
	 * [--porcelain]
	 * : Output just the new attachment ID.
	 *
	 * ## EXAMPLES
	 *
	 *     # Import all jpgs in the current user's "Pictures" directory, not attached to any post.
	 *     $ wp media import ~/Pictures/**\/*.jpg
	 *     Imported file '/home/person/Pictures/landscape-photo.jpg' as attachment ID 1751.
	 *     Imported file '/home/person/Pictures/fashion-icon.jpg' as attachment ID 1752.
	 *     Success: Imported 2 of 2 items.
	 *
	 *     # Import a local image and set it to be the post thumbnail for a post.
	 *     $ wp media import ~/Downloads/image.png --post_id=123 --title="A downloaded picture" --featured_image
	 *     Imported file '/home/person/Downloads/image.png' as attachment ID 1753 and attached to post 123 as featured image.
	 *     Success: Imported 1 of 1 images.
	 *
	 *     # Import a local image, but set it as the featured image for all posts.
	 *     # 1. Import the image and get its attachment ID.
	 *     # 2. Assign the attachment ID as the featured image for all posts.
	 *     $ ATTACHMENT_ID="$(wp media import ~/Downloads/image.png --porcelain)"
	 *     $ wp post list --post_type=post --format=ids | xargs -d ' ' -I % wp post meta add % _thumbnail_id $ATTACHMENT_ID
	 *     Success: Added custom field.
	 *     Success: Added custom field.
	 *
	 *     # Import an image from the web.
	 *     $ wp media import http://s.wordpress.org/style/images/wp-header-logo.png --title='The WordPress logo' --alt="Semantic personal publishing"
	 *     Imported file 'http://s.wordpress.org/style/images/wp-header-logo.png' as attachment ID 1755.
	 *     Success: Imported 1 of 1 images.
	 *
	 *     # Get the URL for an attachment after import.
	 *     $ wp media import http://s.wordpress.org/style/images/wp-header-logo.png --porcelain | xargs -I {} wp post list --post__in={} --field=url --post_type=attachment
	 *     http://wordpress-develop.dev/wp-header-logo/
	 */
	public function import( $args, $assoc_args = array() ) {
		$assoc_args = wp_parse_args(
			$assoc_args,
			array(
				'title'   => '',
				'caption' => '',
				'alt'     => '',
				'desc'    => '',
			)
		);

		// Assume the most generic term
		$noun = 'item';

		// Current site's timezone offset.
		$gmt_offset = get_option( 'gmt_offset' );

		// Use the noun `image` when sure the media file is an image
		if ( Utils\get_flag_value( $assoc_args, 'featured_image' ) || $assoc_args['alt'] ) {
			$noun = 'image';
		}

		if ( isset( $assoc_args['post_id'] ) ) {
			if ( ! get_post( $assoc_args['post_id'] ) ) {
				WP_CLI::warning( 'Invalid --post_id' );
				$assoc_args['post_id'] = false;
			}
		} else {
			$assoc_args['post_id'] = false;
		}

		$number    = 0;
		$successes = 0;
		$errors    = 0;
		foreach ( $args as $file ) {
			$number++;
			if ( 0 === $number % self::WP_CLEAR_OBJECT_CACHE_INTERVAL ) {
				Utils\wp_clear_object_cache();
			}

			// phpcs:ignore WordPress.WP.AlternativeFunctions.parse_url_parse_url -- parse_url will only be used in absence of wp_parse_url.
			$is_file_remote = function_exists( 'wp_parse_url' ) ? wp_parse_url( $file, PHP_URL_HOST ) : parse_url( $file, PHP_URL_HOST );
			$orig_filename  = $file;
			$file_time      = '';

			if ( empty( $is_file_remote ) ) {
				if ( ! file_exists( $file ) ) {
					WP_CLI::warning( "Unable to import file '$file'. Reason: File doesn't exist." );
					$errors++;
					continue;
				}
				if ( Utils\get_flag_value( $assoc_args, 'skip-copy' ) ) {
					$tempfile = $file;
				} else {
					$tempfile = $this->make_copy( $file );
				}
				$name = Utils\basename( $file );

				if ( Utils\get_flag_value( $assoc_args, 'preserve-filetime' ) ) {
					$file_time = @filemtime( $file );
				}
			} else {
				$tempfile = download_url( $file );
				if ( is_wp_error( $tempfile ) ) {
					WP_CLI::warning(
						sprintf(
							"Unable to import file '%s'. Reason: %s",
							$file,
							implode( ', ', $tempfile->get_error_messages() )
						)
					);
					$errors++;
					continue;
				}
				$name = strtok( Utils\basename( $file ), '?' );
			}

			$file_array = array(
				'tmp_name' => $tempfile,
				'name'     => $name,
			);

			$post_array = array(
				'post_title'   => $assoc_args['title'],
				'post_excerpt' => $assoc_args['caption'],
				'post_content' => $assoc_args['desc'],
			);

			if ( ! empty( $file_time ) ) {
				$post_array['post_date']         = gmdate( 'Y-m-d H:i:s', $file_time + ( $gmt_offset * HOUR_IN_SECONDS ) );
				$post_array['post_date_gmt']     = gmdate( 'Y-m-d H:i:s', $file_time );
				$post_array['post_modified']     = gmdate( 'Y-m-d H:i:s', $file_time + ( $gmt_offset * HOUR_IN_SECONDS ) );
				$post_array['post_modified_gmt'] = gmdate( 'Y-m-d H:i:s', $file_time );
			}

			$post_array = wp_slash( $post_array );

			// use image exif/iptc data for title and caption defaults if possible
			if ( empty( $post_array['post_title'] ) || empty( $post_array['post_excerpt'] ) ) {
				// @codingStandardsIgnoreStart
				$image_meta = @wp_read_image_metadata( $tempfile );
				// @codingStandardsIgnoreEnd
				if ( ! empty( $image_meta ) ) {
					if ( empty( $post_array['post_title'] ) && trim( $image_meta['title'] ) && ! is_numeric( sanitize_title( $image_meta['title'] ) ) ) {
						$post_array['post_title'] = $image_meta['title'];
					}

					if ( empty( $post_array['post_excerpt'] ) && trim( $image_meta['caption'] ) ) {
						$post_array['post_excerpt'] = $image_meta['caption'];
					}
				}
			}

			if ( empty( $post_array['post_title'] ) ) {
				$post_array['post_title'] = preg_replace( '/\.[^.]+$/', '', Utils\basename( $file ) );
			}

			if ( Utils\get_flag_value( $assoc_args, 'skip-copy' ) ) {
				$wp_filetype                  = wp_check_filetype( $file, null );
				$post_array['post_mime_type'] = $wp_filetype['type'];
				$post_array['post_status']    = 'inherit';

				$success = wp_insert_attachment( $post_array, $file, $assoc_args['post_id'] );
				if ( is_wp_error( $success ) ) {
					WP_CLI::warning(
						sprintf(
							"Unable to insert file '%s'. Reason: %s",
							$orig_filename,
							implode( ', ', $success->get_error_messages() )
						)
					);
					$errors++;
					continue;
				}
				wp_update_attachment_metadata( $success, wp_generate_attachment_metadata( $success, $file ) );
			} else {
				// Deletes the temporary file.
				$success = media_handle_sideload( $file_array, $assoc_args['post_id'], $assoc_args['title'], $post_array );
				if ( is_wp_error( $success ) ) {
					WP_CLI::warning(
						sprintf(
							"Unable to import file '%s'. Reason: %s",
							$orig_filename,
							implode( ', ', $success->get_error_messages() )
						)
					);
					$errors++;
					continue;
				}
			}

			// Set alt text
			if ( $assoc_args['alt'] ) {
				update_post_meta( $success, '_wp_attachment_image_alt', wp_slash( $assoc_args['alt'] ) );
			}

			// Set as featured image, if --post_id and --featured_image are set
			if ( $assoc_args['post_id'] && Utils\get_flag_value( $assoc_args, 'featured_image' ) ) {
				update_post_meta( $assoc_args['post_id'], '_thumbnail_id', $success );
			}

			$attachment_success_text = '';
			if ( $assoc_args['post_id'] ) {
				$attachment_success_text = " and attached to post {$assoc_args['post_id']}";
				if ( Utils\get_flag_value( $assoc_args, 'featured_image' ) ) {
					$attachment_success_text .= ' as featured image';
				}
			}

			if ( Utils\get_flag_value( $assoc_args, 'porcelain' ) ) {
				WP_CLI::line( $success );
			} else {
				WP_CLI::log(
					sprintf(
						"Imported file '%s' as attachment ID %d%s.",
						$orig_filename,
						$success,
						$attachment_success_text
					)
				);
			}
			$successes++;
		}

		// Report the result of the operation
		if ( ! Utils\get_flag_value( $assoc_args, 'porcelain' ) ) {
			Utils\report_batch_operation_results( $noun, 'import', count( $args ), $successes, $errors );
		} elseif ( $errors ) {
			WP_CLI::halt( 1 );
		}
	}

	/**
	 * Lists image sizes registered with WordPress.
	 *
	 * ## OPTIONS
	 *
	 * [--fields=<fields>]
	 * : Limit the output to specific fields. Defaults to all fields.
	 *
	 * [--format=<format>]
	 * : Render output in a specific format
	 * ---
	 * default: table
	 * options:
	 *   - table
	 *   - json
	 *   - csv
	 *   - yaml
	 *   - count
	 * ---
	 *
	 * ## AVAILABLE FIELDS
	 *
	 * These fields will be displayed by default for each image size:
	 * * name
	 * * width
	 * * height
	 * * crop
	 * * ratio
	 *
	 * ## EXAMPLES
	 *
	 *     # List all registered image sizes
	 *     $ wp media image-size
	 *     +---------------------------+-------+--------+-------+-------+
	 *     | name                      | width | height | crop  | ratio |
	 *     +---------------------------+-------+--------+-------+-------+
	 *     | full                      |       |        | N/A   | N/A   |
	 *     | twentyfourteen-full-width | 1038  | 576    | hard  | 173:96|
	 *     | large                     | 1024  | 1024   | soft  | N/A   |
	 *     | medium_large              | 768   | 0      | soft  | N/A   |
	 *     | medium                    | 300   | 300    | soft  | N/A   |
	 *     | thumbnail                 | 150   | 150    | hard  | 1:1   |
	 *     +---------------------------+-------+--------+-------+-------+
	 *
	 * @subcommand image-size
	 */
	public function image_size( $args, $assoc_args ) {
<<<<<<< HEAD
		$assoc_args = array_merge( array(
			'fields'      => 'name,width,height,crop,ratio'
		), $assoc_args );

		$sizes = $this->get_registered_image_sizes();

		usort( $sizes, function( $a, $b ){
			if ( $a['width'] == $b['width'] ) {
				return 0;
			}
			return ( $a['width'] < $b['width'] ) ? 1 : -1;
		});
		array_unshift( $sizes, array(
				'name'      => 'full',
				'width'     => '',
				'height'    => '',
				'crop'      => 'N/A',
				'ratio'     => 'N/A',
		) );
=======
		global $_wp_additional_image_sizes;

		$soft_ratio_text = 'N/A';

		$assoc_args = array_merge(
			array(
				'fields' => 'name,width,height,crop,ratio',
			),
			$assoc_args
		);

		$sizes = array(
			array(
				'name'   => 'large',
				'width'  => intval( get_option( 'large_size_w' ) ),
				'height' => intval( get_option( 'large_size_h' ) ),
				'crop'   => false !== get_option( 'large_crop' ) ? 'hard' : 'soft',
				'ratio'  => false !== get_option( 'large_crop' ) ? $this->get_ratio( intval( get_option( 'large_size_w' ) ), intval( get_option( 'large_size_h' ) ) ) : $soft_ratio_text,
			),
			array(
				'name'   => 'medium_large',
				'width'  => intval( get_option( 'medium_large_size_w' ) ),
				'height' => intval( get_option( 'medium_large_size_h' ) ),
				'crop'   => false !== get_option( 'medium_large_crop' ) ? 'hard' : 'soft',
				'ratio'  => false !== get_option( 'medium_large_crop' ) ? $this->get_ratio( intval( get_option( 'medium_large_size_w' ) ), intval( get_option( 'medium_large_size_h' ) ) ) : $soft_ratio_text,
			),
			array(
				'name'   => 'medium',
				'width'  => intval( get_option( 'medium_size_w' ) ),
				'height' => intval( get_option( 'medium_size_h' ) ),
				'crop'   => false !== get_option( 'medium_crop' ) ? 'hard' : 'soft',
				'ratio'  => false !== get_option( 'medium_crop' ) ? $this->get_ratio( intval( get_option( 'medium_size_w' ) ), intval( get_option( 'medium_size_h' ) ) ) : $soft_ratio_text,
			),
			array(
				'name'   => 'thumbnail',
				'width'  => intval( get_option( 'thumbnail_size_w' ) ),
				'height' => intval( get_option( 'thumbnail_size_h' ) ),
				'crop'   => false !== get_option( 'thumbnail_crop' ) ? 'hard' : 'soft',
				'ratio'  => false !== get_option( 'thumbnail_crop' ) ? $this->get_ratio( intval( get_option( 'thumbnail_size_w' ) ), intval( get_option( 'thumbnail_size_h' ) ) ) : $soft_ratio_text,
			),
		);
		if ( is_array( $_wp_additional_image_sizes ) ) {
			foreach ( $_wp_additional_image_sizes as $size => $size_args ) {
				$crop    = filter_var( $size_args['crop'], FILTER_VALIDATE_BOOLEAN );
				$sizes[] = array(
					'name'   => $size,
					'width'  => $size_args['width'],
					'height' => $size_args['height'],
					'crop'   => empty( $crop ) || is_array( $size_args['crop'] ) ? 'soft' : 'hard',
					'ratio'  => empty( $crop ) || is_array( $size_args['crop'] ) ? $soft_ratio_text : $this->get_ratio( $size_args['width'], $size_args['height'] ),
				);
			}
		}
		usort(
			$sizes,
			function( $a, $b ) {
				if ( $a['width'] === $b['width'] ) {
					return 0;
				}
				return ( $a['width'] < $b['width'] ) ? 1 : -1;
			}
		);
		array_unshift(
			$sizes,
			array(
				'name'   => 'full',
				'width'  => '',
				'height' => '',
				'crop'   => 'N/A',
				'ratio'  => $soft_ratio_text,
			)
		);
>>>>>>> 11b72e56
		WP_CLI\Utils\format_items( $assoc_args['format'], $sizes, explode( ',', $assoc_args['fields'] ) );
	}

	private function get_ratio( $width, $height ) {
		if ( 0 === $height ) {
			return "0:{$width}";
		}

		if ( 0 === $width ) {
			return "{$height}:0";
		}

		$gcd          = $this->gcd( $width, $height );
		$width_ratio  = $width / $gcd;
		$height_ratio = $height / $gcd;

		return "{$width_ratio}:{$height_ratio}";
	}

	private function gcd( $num1, $num2 ) {
		while ( 0 !== $num2 ) {
			$t    = $num1 % $num2;
			$num1 = $num2;
			$num2 = $t;
		}
		return $num1;
	}

	// wp_tempnam() inexplicably forces a .tmp extension, which spoils MIME type detection
	private function make_copy( $path ) {
		$dir      = get_temp_dir();
		$filename = Utils\basename( $path );
		if ( empty( $filename ) ) {
			$filename = time();
		}

		$filename = $dir . wp_unique_filename( $dir, $filename );
		if ( ! copy( $path, $filename ) ) {
			WP_CLI::error( "Could not create temporary file for $path." );
		}

		return $filename;
	}

	private function process_regeneration( $id, $skip_delete, $only_missing, $image_size, $progress, &$successes, &$errors, &$skips ) {

		$title = get_the_title( $id );
		if ( '' === $title ) {
			// If audio or video cover art then the id is the sub attachment id, which has no title.
			if ( metadata_exists( 'post', $id, '_cover_hash' ) ) {
				// Unfortunately the only way to get the attachment title would be to do a non-indexed query against the meta value of `_thumbnail_id`. So don't.
				$att_desc = sprintf( 'cover attachment (ID %d)', $id );
			} else {
				$att_desc = sprintf( '"(no title)" (ID %d)', $id );
			}
		} else {
			$att_desc = sprintf( '"%1$s" (ID %2$d)', $title, $id );
		}
		$thumbnail_desc = $image_size ? sprintf( '"%s" thumbnail', $image_size ) : 'thumbnail';

		$fullsizepath = get_attached_file( $id );

		if ( false === $fullsizepath || ! file_exists( $fullsizepath ) ) {
			WP_CLI::warning( "Can't find $att_desc." );
			$errors++;
			return;
		}

		$is_pdf = 'application/pdf' === get_post_mime_type( $id );

		$needs_regeneration = $this->needs_regeneration( $id, $fullsizepath, $is_pdf, $image_size, $skip_delete, $skip_it );

		if ( $skip_it ) {
			WP_CLI::log( "$progress Skipped $thumbnail_desc regeneration for $att_desc." );
			$skips++;
			return;
		}

		if ( $only_missing && ! $needs_regeneration ) {
			WP_CLI::log( "$progress No $thumbnail_desc regeneration needed for $att_desc." );
			$successes++;
			return;
		}

		$metadata = wp_generate_attachment_metadata( $id, $fullsizepath );
		if ( is_wp_error( $metadata ) ) {
			WP_CLI::warning( sprintf( '%s (ID %d)', $metadata->get_error_message(), $id ) );
			WP_CLI::log( "$progress Couldn't regenerate thumbnails for $att_desc." );
			$errors++;
			return;
		}

		// Note it's possible for no metadata to be generated for PDFs if restricted to a specific image size.
		if ( empty( $metadata ) && ! ( $is_pdf && $image_size ) ) {
			WP_CLI::warning( sprintf( 'No metadata. (ID %d)', $id ) );
			WP_CLI::log( "$progress Couldn't regenerate thumbnails for $att_desc." );
			$errors++;
			return;
		}

		if ( $image_size ) {
			if ( $this->update_attachment_metadata_for_image_size( $id, $metadata, $image_size ) ) {
				WP_CLI::log( "$progress Regenerated $thumbnail_desc for $att_desc." );
			} else {
				WP_CLI::log( "$progress No $thumbnail_desc regeneration needed for $att_desc." );
			}
		} else {
			wp_update_attachment_metadata( $id, $metadata );

			WP_CLI::log( "$progress Regenerated thumbnails for $att_desc." );
		}
		$successes++;
	}

	private function remove_old_images( $metadata, $fullsizepath, $image_size ) {

		if ( empty( $metadata['sizes'] ) ) {
			return;
		}

		if ( $image_size ) {
			if ( empty( $metadata['sizes'][ $image_size ] ) ) {
				return;
			}
			$metadata['sizes'] = array( $image_size => $metadata['sizes'][ $image_size ] );
		}

		$dir_path = dirname( $fullsizepath ) . '/';

		foreach ( $metadata['sizes'] as $size_info ) {
			$intermediate_path = $dir_path . $size_info['file'];

			if ( $intermediate_path === $fullsizepath ) {
				continue;
			}

			if ( file_exists( $intermediate_path ) ) {
				unlink( $intermediate_path );
			}
		}
	}

	private function needs_regeneration( $att_id, $fullsizepath, $is_pdf, $image_size, $skip_delete, &$skip_it ) {

		// Assume not skipping.
		$skip_it = false;

		// Note: zero-length string returned if no metadata, for instance if PDF or non-standard image (eg an SVG).
		$metadata = wp_get_attachment_metadata( $att_id );

		$image_sizes = $this->get_intermediate_image_sizes_for_attachment( $fullsizepath, $is_pdf, $metadata );

		// First check if no applicable editor currently available (non-destructive - ie old thumbnails not removed).
		if ( is_wp_error( $image_sizes ) && 'image_no_editor' === $image_sizes->get_error_code() ) {
			// Warn unless PDF or non-standard image.
			if ( ! $is_pdf && is_array( $metadata ) && ! empty( $metadata['sizes'] ) ) {
				WP_CLI::warning( sprintf( '%s (ID %d)', $image_sizes->get_error_message(), $att_id ) );
			}
			$skip_it = true;
			return false;
		}

		// If uploaded when applicable image editor such as Imagick unavailable, the metadata or sizes metadata may not exist.
		if ( ! is_array( $metadata ) ) {
			$metadata = array();
		}
		// If set `$metadata['sizes']` should be array but explicitly check as following code depends on it.
		if ( ! isset( $metadata['sizes'] ) || ! is_array( $metadata['sizes'] ) ) {
			$metadata['sizes'] = array();
		}

		// Remove any old thumbnails (so now destructive).
		if ( ! $skip_delete ) {
			$this->remove_old_images( $metadata, $fullsizepath, $image_size );
		}

		// Check for any other error (such as load error) apart from no editor available.
		if ( is_wp_error( $image_sizes ) ) {
			// Warn but assume it may be possible to regenerate and allow processing to continue and possibly fail.
			WP_CLI::warning( sprintf( '%s (ID %d)', $image_sizes->get_error_message(), $att_id ) );
			return true;
		}

		// Have sizes - check whether there're new ones or they've changed. Note that an attachment can have no sizes if it's on or below the thumbnail threshold.

		if ( $image_size ) {
			if ( empty( $image_sizes[ $image_size ] ) ) {
				return false;
			}
			if ( empty( $metadata['sizes'][ $image_size ] ) ) {
				return true;
			}
			$metadata['sizes'] = array( $image_size => $metadata['sizes'][ $image_size ] );
		}

		if ( $this->image_sizes_differ( $image_sizes, $metadata['sizes'] ) ) {
			return true;
		}

		$dir_path = dirname( $fullsizepath ) . '/';

		// Check that the thumbnail files exist.
		foreach ( $metadata['sizes'] as $size_info ) {
			$intermediate_path = $dir_path . $size_info['file'];

			if ( $intermediate_path === $fullsizepath ) {
				continue;
			}

			if ( ! file_exists( $intermediate_path ) ) {
				return true;
			}
		}
		return false;
	}

	// Whether there's new image sizes or the width/height of existing image sizes have changed.
	private function image_sizes_differ( $image_sizes, $meta_sizes ) {
		// Check if have new image size(s).
		if ( array_diff( array_keys( $image_sizes ), array_keys( $meta_sizes ) ) ) {
			return true;
		}
		// Check if image sizes have changed.
		foreach ( $image_sizes as $name => $image_size ) {
			if ( $image_size['width'] !== $meta_sizes[ $name ]['width'] || $image_size['height'] !== $meta_sizes[ $name ]['height'] ) {
				return true;
			}
		}
		return false;
	}

	// Like WP's get_intermediate_image_sizes(), but removes sizes that won't be generated for a particular attachment due to its being on or below their thresholds,
	// and returns associative array with size name => width/height entries, resolved to crop values if applicable.
	private function get_intermediate_image_sizes_for_attachment( $fullsizepath, $is_pdf, $metadata ) {

		// Need to get width, height of attachment for image_resize_dimensions().
		$editor = wp_get_image_editor( $fullsizepath );
		if ( is_wp_error( $editor ) ) {
			return $editor;
		}
		$result = $editor->load();
		if ( is_wp_error( $result ) ) {
			unset( $editor );
			return $result;
		}
		list( $width, $height ) = array_values( $editor->get_size() );
		unset( $editor );

		$sizes = array();
		foreach ( $this->get_intermediate_sizes( $is_pdf, $metadata ) as $name => $size ) {
			// Need to check destination and original width or height differ before calling image_resize_dimensions(), otherwise it will return non-false.
			$dims = image_resize_dimensions( $width, $height, $size['width'], $size['height'], $size['crop'] );
			if ( ( $width !== $size['width'] || $height !== $size['height'] ) && $dims ) {
				list( $dst_x, $dst_y, $src_x, $src_y, $dst_w, $dst_h, $src_w, $src_h ) = $dims;
				$sizes[ $name ] = array(
					'width'  => $dst_w,
					'height' => $dst_h,
				);
			}
		}
		return $sizes;
	}

	// Like WP's get_intermediate_image_sizes(), but returns associative array with name => size info entries (and caters for PDFs also).
	private function get_intermediate_sizes( $is_pdf, $metadata ) {
		if ( $is_pdf ) {
			// Copied from wp_generate_attachment_metadata() in "wp-admin/includes/image.php".
			$fallback_sizes = array(
				'thumbnail',
				'medium',
				'large',
			);
			// phpcs:ignore WordPress.NamingConventions.PrefixAllGlobals.NonPrefixedHooknameFound -- Calling native WordPress hook.
			$intermediate_image_sizes = apply_filters( 'fallback_intermediate_image_sizes', $fallback_sizes, $metadata );
		} else {
			$intermediate_image_sizes = get_intermediate_image_sizes();
		}

		// Adapted from wp_generate_attachment_metadata() in "wp-admin/includes/image.php".

		if ( function_exists( 'wp_get_additional_image_sizes' ) ) {
			$_wp_additional_image_sizes = wp_get_additional_image_sizes();
		} else {
			// For WP < 4.7.0.
			global $_wp_additional_image_sizes;
			if ( ! $_wp_additional_image_sizes ) {
				// phpcs:ignore WordPress.WP.GlobalVariablesOverride.Prohibited -- Used as a fallback for WordPress version less than 4.7.0 as function wp_get_additional_image_sizes didn't exist then.
				$_wp_additional_image_sizes = array();
			}
		}

		$sizes = array();
		foreach ( $intermediate_image_sizes as $s ) {
			if ( isset( $_wp_additional_image_sizes[ $s ]['width'] ) ) {
				$sizes[ $s ]['width'] = (int) $_wp_additional_image_sizes[ $s ]['width'];
			} else {
				$sizes[ $s ]['width'] = (int) get_option( "{$s}_size_w" );
			}

			if ( isset( $_wp_additional_image_sizes[ $s ]['height'] ) ) {
				$sizes[ $s ]['height'] = (int) $_wp_additional_image_sizes[ $s ]['height'];
			} else {
				$sizes[ $s ]['height'] = (int) get_option( "{$s}_size_h" );
			}

			if ( isset( $_wp_additional_image_sizes[ $s ]['crop'] ) ) {
				$sizes[ $s ]['crop'] = (bool) $_wp_additional_image_sizes[ $s ]['crop'];
			} else {
				// Force PDF thumbnails to be soft crops.
				if ( $is_pdf && 'thumbnail' === $s ) {
					$sizes[ $s ]['crop'] = false;
				} else {
					$sizes[ $s ]['crop'] = (bool) get_option( "{$s}_crop" );
				}
			}
		}

		// Check here that not PDF (as filter not applied in core if is) and `$metadata` is array (as may not be and filter only applied in core when is).
		if ( ! $is_pdf && is_array( $metadata ) ) {
			// phpcs:ignore WordPress.NamingConventions.PrefixAllGlobals.NonPrefixedHooknameFound -- Calling native WordPress hook.
			$sizes = apply_filters( 'intermediate_image_sizes_advanced', $sizes, $metadata );
		}

		return $sizes;
	}

	// Add filters to only process a particular intermediate image size in wp_generate_attachment_metadata().
	private function add_image_size_filters( $image_size ) {
		$image_size_filters = array();

		// For images.
		$image_size_filters['intermediate_image_sizes_advanced'] = function ( $sizes ) use ( $image_size ) {
			// $sizes is associative array of name => size info entries.
			if ( isset( $sizes[ $image_size ] ) ) {
				return array( $image_size => $sizes[ $image_size ] );
			}
			return array();
		};

		// For PDF previews.
		$image_size_filters['fallback_intermediate_image_sizes'] = function ( $fallback_sizes ) use ( $image_size ) {
			// $fallback_sizes is indexed array of size names.
			if ( in_array( $image_size, $fallback_sizes, true ) ) {
				return array( $image_size );
			}
			return array();
		};

		foreach ( $image_size_filters as $name => $filter ) {
			add_filter( $name, $filter, PHP_INT_MAX );
		}

		return $image_size_filters;
	}

	// Remove above intermediate image size filters.
	private function remove_image_size_filters( $image_size_filters ) {
		foreach ( $image_size_filters as $name => $filter ) {
			remove_filter( $name, $filter, PHP_INT_MAX );
		}
	}

	// Update attachment sizes metadata just for a particular intermediate image size.
	private function update_attachment_metadata_for_image_size( $id, $new_metadata, $image_size ) {
		$metadata = wp_get_attachment_metadata( $id );

		if ( ! is_array( $metadata ) ) {
			return false;
		}

		// If have metadata for image_size.
		if ( ! empty( $new_metadata['sizes'][ $image_size ] ) ) {
			$metadata['sizes'][ $image_size ] = $new_metadata['sizes'][ $image_size ];
			wp_update_attachment_metadata( $id, $metadata );
			return true;
		}

		// Else remove unused metadata if any.
		if ( ! empty( $metadata['sizes'][ $image_size ] ) ) {
			unset( $metadata['sizes'][ $image_size ] );
			wp_update_attachment_metadata( $id, $metadata );
			// Treat removing unused metadata as no change.
		}
		return false;
	}

	/**
	 * Get images from the installation.
	 *
	 * @param array $args                  The query arguments to use. Optional.
	 * @param array $additional_mime_types The additional mime types to search for. Optional.
	 *
	 * @return WP_Query The query result.
	 */
	private function get_images( $args = array(), $additional_mime_types = array() ) {
		$mime_types = array_merge( array( 'image' ), $additional_mime_types );

		$query_args = array(
			'post_type' => 'attachment',
			'post__in' => $args,
			'post_mime_type' => $mime_types,
			'post_status' => 'any',
			'posts_per_page' => -1,
		);

		return new WP_Query( $query_args );
	}

	/**
	 * Get the metadata for the passed intermediate image size.
	 *
	 * @param string $size The image size to get the metadata for.
	 *
	 * @return array The image size metadata.
	 */
	private function get_intermediate_size_metadata( $size ) {
		$width  = intval( get_option( "{$size}_size_w" ) );
		$height = intval( get_option( "{$size}_size_h" ) );
		$crop 	= get_option( "{$size}_crop" );

		return array(
			'name' 		=> $size,
			'width'		=> $width,
			'height'	=> $height,
			'crop'		=> false !== $crop ? 'hard' : 'soft',
			'ratio'		=> false !== $crop ? $this->get_ratio( $width, $height ) : 'N/A',
		);
	}

	/**
	 * Get all the registered image sizes along with their dimensions.
	 *
	 * @global array $_wp_additional_image_sizes The additional image sizes to parse.
	 *
	 * @link https://wordpress.stackexchange.com/a/251602 Original solution.
	 *
	 * @return array $image_sizes The image sizes
	 */
	private function get_registered_image_sizes() {
		global $_wp_additional_image_sizes;

		$image_sizes = array();
		$default_image_sizes = get_intermediate_image_sizes();

		foreach ( $default_image_sizes as $size ) {
			$image_sizes[] = $this->get_intermediate_size_metadata( $size );
		}

		if ( is_array( $_wp_additional_image_sizes ) ) {
			foreach( $_wp_additional_image_sizes as $size => $size_args ) {
				$crop = filter_var( $size_args['crop'], FILTER_VALIDATE_BOOLEAN );
				$image_sizes[] = array(
					'name'		=> $size,
					'width'		=> $size_args['width'],
					'height'	=> $size_args['height'],
					'crop'		=> empty( $crop ) || is_array( $size_args['crop'] ) ? 'soft' : 'hard',
					'ratio'		=> empty( $crop ) || is_array( $size_args['crop'] ) ? 'N/A' : $this->get_ratio( $size_args['width'], $size_args['height'] ),
				);
			}
		}

		return $image_sizes;
	}

}<|MERGE_RESOLUTION|>--- conflicted
+++ resolved
@@ -129,22 +129,9 @@
 		if ( Utils\wp_version_compare( '4.7', '>=' ) ) {
 			$additional_mime_types[] = 'application/pdf';
 		}
-<<<<<<< HEAD
-=======
-		$query_args = array(
-			'post_type'      => 'attachment',
-			'post__in'       => $args,
-			'post_mime_type' => $mime_types,
-			'post_status'    => 'any',
-			'posts_per_page' => - 1,
-			'fields'         => 'ids',
-		);
-
-		$images = new WP_Query( $query_args );
->>>>>>> 11b72e56
 
 		$images = $this->get_images( $args, $additional_mime_types );
-		$count = $images->post_count;
+		$count  = $images->post_count;
 
 		if ( ! $count ) {
 			WP_CLI::warning( 'No images found.' );
@@ -163,16 +150,11 @@
 			$image_size_filters = $this->add_image_size_filters( $image_size );
 		}
 
-<<<<<<< HEAD
-		$number = $successes = $errors = $skips = 0;
-		foreach ( $images->posts as $post ) {
-=======
 		$number    = 0;
 		$successes = 0;
 		$errors    = 0;
 		$skips     = 0;
-		foreach ( $images->posts as $id ) {
->>>>>>> 11b72e56
+		foreach ( $images->posts as $post ) {
 			$number++;
 			if ( 0 === $number % self::WP_CLEAR_OBJECT_CACHE_INTERVAL ) {
 				Utils\wp_clear_object_cache();
@@ -494,31 +476,6 @@
 	 * @subcommand image-size
 	 */
 	public function image_size( $args, $assoc_args ) {
-<<<<<<< HEAD
-		$assoc_args = array_merge( array(
-			'fields'      => 'name,width,height,crop,ratio'
-		), $assoc_args );
-
-		$sizes = $this->get_registered_image_sizes();
-
-		usort( $sizes, function( $a, $b ){
-			if ( $a['width'] == $b['width'] ) {
-				return 0;
-			}
-			return ( $a['width'] < $b['width'] ) ? 1 : -1;
-		});
-		array_unshift( $sizes, array(
-				'name'      => 'full',
-				'width'     => '',
-				'height'    => '',
-				'crop'      => 'N/A',
-				'ratio'     => 'N/A',
-		) );
-=======
-		global $_wp_additional_image_sizes;
-
-		$soft_ratio_text = 'N/A';
-
 		$assoc_args = array_merge(
 			array(
 				'fields' => 'name,width,height,crop,ratio',
@@ -526,48 +483,8 @@
 			$assoc_args
 		);
 
-		$sizes = array(
-			array(
-				'name'   => 'large',
-				'width'  => intval( get_option( 'large_size_w' ) ),
-				'height' => intval( get_option( 'large_size_h' ) ),
-				'crop'   => false !== get_option( 'large_crop' ) ? 'hard' : 'soft',
-				'ratio'  => false !== get_option( 'large_crop' ) ? $this->get_ratio( intval( get_option( 'large_size_w' ) ), intval( get_option( 'large_size_h' ) ) ) : $soft_ratio_text,
-			),
-			array(
-				'name'   => 'medium_large',
-				'width'  => intval( get_option( 'medium_large_size_w' ) ),
-				'height' => intval( get_option( 'medium_large_size_h' ) ),
-				'crop'   => false !== get_option( 'medium_large_crop' ) ? 'hard' : 'soft',
-				'ratio'  => false !== get_option( 'medium_large_crop' ) ? $this->get_ratio( intval( get_option( 'medium_large_size_w' ) ), intval( get_option( 'medium_large_size_h' ) ) ) : $soft_ratio_text,
-			),
-			array(
-				'name'   => 'medium',
-				'width'  => intval( get_option( 'medium_size_w' ) ),
-				'height' => intval( get_option( 'medium_size_h' ) ),
-				'crop'   => false !== get_option( 'medium_crop' ) ? 'hard' : 'soft',
-				'ratio'  => false !== get_option( 'medium_crop' ) ? $this->get_ratio( intval( get_option( 'medium_size_w' ) ), intval( get_option( 'medium_size_h' ) ) ) : $soft_ratio_text,
-			),
-			array(
-				'name'   => 'thumbnail',
-				'width'  => intval( get_option( 'thumbnail_size_w' ) ),
-				'height' => intval( get_option( 'thumbnail_size_h' ) ),
-				'crop'   => false !== get_option( 'thumbnail_crop' ) ? 'hard' : 'soft',
-				'ratio'  => false !== get_option( 'thumbnail_crop' ) ? $this->get_ratio( intval( get_option( 'thumbnail_size_w' ) ), intval( get_option( 'thumbnail_size_h' ) ) ) : $soft_ratio_text,
-			),
-		);
-		if ( is_array( $_wp_additional_image_sizes ) ) {
-			foreach ( $_wp_additional_image_sizes as $size => $size_args ) {
-				$crop    = filter_var( $size_args['crop'], FILTER_VALIDATE_BOOLEAN );
-				$sizes[] = array(
-					'name'   => $size,
-					'width'  => $size_args['width'],
-					'height' => $size_args['height'],
-					'crop'   => empty( $crop ) || is_array( $size_args['crop'] ) ? 'soft' : 'hard',
-					'ratio'  => empty( $crop ) || is_array( $size_args['crop'] ) ? $soft_ratio_text : $this->get_ratio( $size_args['width'], $size_args['height'] ),
-				);
-			}
-		}
+		$sizes = $this->get_registered_image_sizes();
+
 		usort(
 			$sizes,
 			function( $a, $b ) {
@@ -584,10 +501,9 @@
 				'width'  => '',
 				'height' => '',
 				'crop'   => 'N/A',
-				'ratio'  => $soft_ratio_text,
+				'ratio'  => 'N/A',
 			)
 		);
->>>>>>> 11b72e56
 		WP_CLI\Utils\format_items( $assoc_args['format'], $sizes, explode( ',', $assoc_args['fields'] ) );
 	}
 
@@ -986,10 +902,10 @@
 		$mime_types = array_merge( array( 'image' ), $additional_mime_types );
 
 		$query_args = array(
-			'post_type' => 'attachment',
-			'post__in' => $args,
+			'post_type'      => 'attachment',
+			'post__in'       => $args,
 			'post_mime_type' => $mime_types,
-			'post_status' => 'any',
+			'post_status'    => 'any',
 			'posts_per_page' => -1,
 		);
 
@@ -1006,14 +922,14 @@
 	private function get_intermediate_size_metadata( $size ) {
 		$width  = intval( get_option( "{$size}_size_w" ) );
 		$height = intval( get_option( "{$size}_size_h" ) );
-		$crop 	= get_option( "{$size}_crop" );
+		$crop   = get_option( "{$size}_crop" );
 
 		return array(
-			'name' 		=> $size,
-			'width'		=> $width,
-			'height'	=> $height,
-			'crop'		=> false !== $crop ? 'hard' : 'soft',
-			'ratio'		=> false !== $crop ? $this->get_ratio( $width, $height ) : 'N/A',
+			'name'   => $size,
+			'width'  => $width,
+			'height' => $height,
+			'crop'   => false !== $crop ? 'hard' : 'soft',
+			'ratio'  => false !== $crop ? $this->get_ratio( $width, $height ) : 'N/A',
 		);
 	}
 
@@ -1029,7 +945,7 @@
 	private function get_registered_image_sizes() {
 		global $_wp_additional_image_sizes;
 
-		$image_sizes = array();
+		$image_sizes         = array();
 		$default_image_sizes = get_intermediate_image_sizes();
 
 		foreach ( $default_image_sizes as $size ) {
@@ -1037,14 +953,14 @@
 		}
 
 		if ( is_array( $_wp_additional_image_sizes ) ) {
-			foreach( $_wp_additional_image_sizes as $size => $size_args ) {
-				$crop = filter_var( $size_args['crop'], FILTER_VALIDATE_BOOLEAN );
+			foreach ( $_wp_additional_image_sizes as $size => $size_args ) {
+				$crop          = filter_var( $size_args['crop'], FILTER_VALIDATE_BOOLEAN );
 				$image_sizes[] = array(
-					'name'		=> $size,
-					'width'		=> $size_args['width'],
-					'height'	=> $size_args['height'],
-					'crop'		=> empty( $crop ) || is_array( $size_args['crop'] ) ? 'soft' : 'hard',
-					'ratio'		=> empty( $crop ) || is_array( $size_args['crop'] ) ? 'N/A' : $this->get_ratio( $size_args['width'], $size_args['height'] ),
+					'name'   => $size,
+					'width'  => $size_args['width'],
+					'height' => $size_args['height'],
+					'crop'   => empty( $crop ) || is_array( $size_args['crop'] ) ? 'soft' : 'hard',
+					'ratio'  => empty( $crop ) || is_array( $size_args['crop'] ) ? 'N/A' : $this->get_ratio( $size_args['width'], $size_args['height'] ),
 				);
 			}
 		}
